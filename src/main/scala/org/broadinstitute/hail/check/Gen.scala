--- conflicted
+++ resolved
@@ -214,30 +214,20 @@
     p.rng.getRandomGenerator.nextBoolean()
   }
 
-<<<<<<< HEAD
-  def arbInt: Gen[Int] = {
-    val g = Gen { p => p.rng.getRandomGenerator.nextInt() }
-    Gen.frequency((10, Gen.const(0)), (10, Gen.const(1)), (10, Gen.const(-1)), (70, g))
-  }
-=======
-  def arbByte: Gen[Byte] = Gen { p => p.rng.getRandomGenerator.nextInt().toByte }
-
-  def arbInt: Gen[Int] = Gen { p => p.rng.getRandomGenerator.nextInt() }
->>>>>>> 92d9fb0b
-
-  def arbLong: Gen[Long] = {
-    val g = Gen { p => p.rng.getRandomGenerator.nextLong() }
-    Gen.frequency((10, Gen.const(0L)), (10, Gen.const(1L)), (10, Gen.const(-1)), (70, g))
-  }
-
-  def arbDouble: Gen[Double] = {
-    val gBig = Gen { p =>
-      p.rng.nextUniform(Double.MinValue, Double.MaxValue, true)
-    }
-    val gSmall = Gen { p =>
-      p.rng.nextUniform(-1000, 1000, true)
-    }
-    Gen.frequency((10, Gen.const(0d)), (10, Gen.const(1d)), (10, Gen.const(-1d)), (35, gBig), (35, gSmall))
+  def arbByte: Gen[Byte] = Gen { p =>
+    p.rng.getRandomGenerator.nextInt().toByte
+  }
+
+  def arbInt: Gen[Int] = Gen { p =>
+    p.rng.getRandomGenerator.nextInt()
+  }
+
+  def arbLong: Gen[Long] = Gen { p =>
+    p.rng.getRandomGenerator.nextLong()
+  }
+
+  def arbDouble: Gen[Double] = Gen { p =>
+    p.rng.nextUniform(Double.MinValue, Double.MaxValue, true)
   }
 
   def zip[T1](g1: Gen[T1]): Gen[T1] = g1
