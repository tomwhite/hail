--- conflicted
+++ resolved
@@ -7,58 +7,22 @@
 
   def apply(sampleIds: Array[String]): VariantMetadata = new VariantMetadata(Array.empty[(String, String)],
     sampleIds,
-<<<<<<< HEAD
-    Annotations.emptyIndexedSeq(sampleIds.length),
-    TStruct.empty,
-    TStruct.empty)
+    Annotation.emptyIndexedSeq(sampleIds.length),
+    TEmpty,
+    TEmpty)
 
   def apply(filters: IndexedSeq[(String, String)], sampleIds: Array[String],
-    sa: IndexedSeq[Annotations], sas: Type, vas: Type): VariantMetadata = {
-=======
-    Annotation.emptyIndexedSeq(sampleIds.length),
-    Signature.empty,
-    Signature.empty)
-
-  def apply(filters: IndexedSeq[(String, String)], sampleIds: Array[String],
-    sa: IndexedSeq[Annotation], sas: Signature, vas: Signature): VariantMetadata = {
->>>>>>> 98233508
+    sa: IndexedSeq[Annotation], sas: Type, vas: Type): VariantMetadata = {
     new VariantMetadata(filters, sampleIds, sa, sas, vas)
   }
 }
 
 case class VariantMetadata(filters: IndexedSeq[(String, String)],
   sampleIds: IndexedSeq[String],
-<<<<<<< HEAD
-  sampleAnnotations: IndexedSeq[Annotations],
-  sampleAnnotationSignatures: Type,
-  variantAnnotationSignatures: Type,
+  sampleAnnotations: IndexedSeq[Annotation],
+  saSignature: Type,
+  vaSignature: Type,
   wasSplit: Boolean = false) {
 
   def nSamples: Int = sampleIds.length
-
-  // FIXME casts to asInstanceOf
-  def addSampleAnnotations(sas: Type, sa: IndexedSeq[Annotations]): VariantMetadata =
-    copy(
-      sampleAnnotationSignatures = sampleAnnotationSignatures.asInstanceOf[TStruct] ++ sas.asInstanceOf[TStruct],
-      sampleAnnotations = sampleAnnotations.zip(sa).map { case (a1, a2) => a1 ++ a2 })
-
-  def addVariantAnnotationSignatures(newSigs: Type): VariantMetadata =
-    copy(
-      variantAnnotationSignatures = variantAnnotationSignatures.asInstanceOf[TStruct] ++ newSigs.asInstanceOf[TStruct])
-
-  def addVariantAnnotationSignatures(key: String, sig: Type): VariantMetadata =
-    copy(
-      variantAnnotationSignatures = variantAnnotationSignatures.asInstanceOf[TStruct] +(key, sig))
-
-  def removeVariantAnnotationSignatures(key: String): VariantMetadata =
-    copy(
-      variantAnnotationSignatures = variantAnnotationSignatures.asInstanceOf[TStruct] - key)
-=======
-  sampleAnnotations: IndexedSeq[Annotation],
-  saSignature: Signature,
-  vaSignature: Signature,
-  wasSplit: Boolean = false) {
-
-  def nSamples: Int = sampleIds.length
->>>>>>> 98233508
 }