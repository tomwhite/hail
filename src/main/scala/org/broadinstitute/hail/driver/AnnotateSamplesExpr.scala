package org.broadinstitute.hail.driver

import org.broadinstitute.hail.Utils._
import org.broadinstitute.hail.annotations.Inserter
import org.broadinstitute.hail.expr._
import org.broadinstitute.hail.methods.Aggregators
import org.broadinstitute.hail.variant.Sample
import org.kohsuke.args4j.{Option => Args4jOption}

import scala.collection.mutable

object AnnotateSamplesExpr extends Command {

  class Options extends BaseOptions {
    @Args4jOption(required = true, name = "-c", aliases = Array("--condition"),
      usage = "Annotation condition")
    var condition: String = _
  }

  def newOptions = new Options

  def name = "annotatesamples expr"

  def description = "Annotate samples programatically"

  override def supportsMultiallelic = true

  def run(state: State, options: Options): State = {
    val vds = state.vds

    val cond = options.condition
    val aggregationEC = EvalContext(Map(
      "v" ->(0, TVariant),
      "va" ->(1, vds.vaSignature),
      "s" ->(2, TSample),
      "sa" ->(3, vds.saSignature),
      "g" ->(4, TGenotype)))

    val symTab = Map(
      "s" ->(0, TSample),
      "sa" ->(1, vds.saSignature),
      "gs" ->(-1, TAggregable(aggregationEC)))

    val ec = EvalContext(symTab)
    val parsed = Parser.parseAnnotationArgs(ec, cond)

<<<<<<< HEAD
=======
    val parsed = expr.Parser.parseAnnotationArgs(cond, symTab, a)
>>>>>>> f22c21a9
    val keyedSignatures = parsed.map { case (ids, t, f) =>
      if (ids.head != "sa")
        fatal(s"Path must start with `sa.', got `${ids.mkString(".")}'")
      val sig = t match {
        case tws: Type => tws
        case _ => fatal(s"got an invalid type `$t' from the result of `${ids.mkString(".")}'")
      }
      (ids.tail, sig)
    }
    val computations = parsed.map(_._3)

    val inserterBuilder = mutable.ArrayBuilder.make[Inserter]
    val vdsAddedSigs = keyedSignatures.foldLeft(vds) { case (v, (ids, signature)) =>

      val (s, i) = v.insertSA(signature, ids)
      inserterBuilder += i
      v.copy(saSignature = s)
    }
    val inserters = inserterBuilder.result()
    
    val a = ec.a
    val aggregatorA = aggregationEC.a

    val sampleAggregationOption = Aggregators.buildSampleAggregations(vds, aggregationEC)

    val newAnnotations = vdsAddedSigs.sampleAnnotations.zipWithIndex.map { case (sa, i) =>
      a(0) = Sample(vds.sampleIds(i))
      a(1) = sa

      sampleAggregationOption.foreach(f => f.apply(i))

      val queries = computations.map(_ ())
      var newSA = sa
      queries.indices.foreach { i =>
        newSA = inserters(i)(newSA, queries(i))
      }
      newSA
    }
    val annotated = vdsAddedSigs.copy(sampleAnnotations = newAnnotations)
    state.copy(vds = annotated)
  }
}<|MERGE_RESOLUTION|>--- conflicted
+++ resolved
@@ -42,12 +42,8 @@
       "gs" ->(-1, TAggregable(aggregationEC)))
 
     val ec = EvalContext(symTab)
-    val parsed = Parser.parseAnnotationArgs(ec, cond)
+    val parsed = Parser.parseAnnotationArgs(cond, ec)
 
-<<<<<<< HEAD
-=======
-    val parsed = expr.Parser.parseAnnotationArgs(cond, symTab, a)
->>>>>>> f22c21a9
     val keyedSignatures = parsed.map { case (ids, t, f) =>
       if (ids.head != "sa")
         fatal(s"Path must start with `sa.', got `${ids.mkString(".")}'")
@@ -73,11 +69,11 @@
 
     val sampleAggregationOption = Aggregators.buildSampleAggregations(vds, aggregationEC)
 
-    val newAnnotations = vdsAddedSigs.sampleAnnotations.zipWithIndex.map { case (sa, i) =>
-      a(0) = Sample(vds.sampleIds(i))
+    val newAnnotations = vdsAddedSigs.sampleIdsAndAnnotations.map { case (s, sa) =>
+      a(0) = s
       a(1) = sa
 
-      sampleAggregationOption.foreach(f => f.apply(i))
+      sampleAggregationOption.foreach(f => f.apply(s))
 
       val queries = computations.map(_ ())
       var newSA = sa
