--- conflicted
+++ resolved
@@ -73,7 +73,6 @@
       sb.result()
     }
 
-<<<<<<< HEAD
     def printInfo(a: Any): String = {
       a match {
         case iter: Iterable[_] => iter.map(_.toString).mkString(",")
@@ -81,39 +80,15 @@
       }
     }
 
-    def vcfRow(v: Variant, a: Annotations, gs: Iterable[Genotype]): String = {
-      val id = a.attrs.getOrElse("rsid", ".")
-      val qual = a.attrs.getOrElse("qual", ".")
-      val filter = a.attrs.get("filters")
-        .map(_.asInstanceOf[Set[String]].mkString(","))
-        .getOrElse(".")
-      val info = if (a.attrs.contains("info"))
-        a.attrs("info")
-          .asInstanceOf[Annotations]
-          .attrs
-          .toArray
-          .sortWith(_._1 < _._1)
-          .map { case (k, v) =>
-            val sig = varAnnSig.attrs("info")
-              .asInstanceOf[Annotations]
-              .attrs(k)
-              .asInstanceOf[VCFSignature]
-            if (sig.vcfType != "Flag") s"$k=${printInfo(v)}" else s"$k"
-          }.mkString(";")
-      else "."
-
-      val format = "GT:AD:DP:GQ:PL"
-
-      val sb = new StringBuilder()
-=======
-    def appendRow(sb: StringBuilder, v: Variant, a: AnnotationData, gs: Iterable[Genotype]) {
->>>>>>> 5a3981ee
+    def appendRow(sb: StringBuilder, v: Variant, a: Annotations, gs: Iterable[Genotype]) {
       sb.append(v.contig)
       sb += '\t'
       sb.append(v.start)
       sb += '\t'
 
-      val id = a.getVal("rsid").getOrElse(".")
+      val id = a.attrs.get("rsid")
+        .map(_.asInstanceOf[String])
+        .getOrElse(".")
       sb.append(id)
 
       sb += '\t'
@@ -122,32 +97,36 @@
       sb.append(v.alt)
       sb += '\t'
 
-      val qual = a.getVal("qual").getOrElse(".")
+      val qual = a.attrs.get("qual")
+        .map(_.asInstanceOf[Double])
+        .map(_.formatted("%.2f"))
+        .getOrElse(".")
       sb.append(qual)
 
       sb += '\t'
 
-      val filter = a.getVal("filters").getOrElse(".")
+      val filter = a.attrs.get("filters")
+        .map(_.asInstanceOf[Set[String]].mkString(","))
+        .getOrElse(".")
       sb.append(filter)
 
       sb += '\t'
 
       var first = true
-      val info = if (a.hasMap("info"))
-        a.maps("info").foreach { case (k, v) =>
-          if (first)
-            first = false
-          else
-            sb += ';'
-          val sig = varAnnSig.getInMap("info", k).get.asInstanceOf[VCFSignature]
-          sb.append(k)
-          if (sig.vcfType != "Flag") {
-            sb += '='
-            sb.append(v)
+      val info = a.attrs.get("info")
+        .map(_.asInstanceOf[Annotations].attrs
+          .map {
+            case (k, v) =>
+              if (varAnnSig.attrs("info").asInstanceOf[Annotations].attrs(k).asInstanceOf[VCFSignature].vcfType == "Flag")
+                k
+              else
+                s"$k=${printInfo(v)}"
           }
-        }
-      else
-        sb += '.'
+            .mkString(";")
+        )
+          .getOrElse(".")
+
+      sb.append(info)
 
       sb += '\t'
       sb.append("GT:AD:DP:GQ:PL")
@@ -158,21 +137,13 @@
       }
     }
 
-<<<<<<< HEAD
-    val kvRDD = vds.rdd.map { case (v, a, gs) => (v, (a, gs)) }
-    kvRDD
-      .repartitionAndSortWithinPartitions(new RangePartitioner[Variant, (Annotations, Iterable[Genotype])]
-      (vds.rdd.partitions.length, kvRDD))
-      .map { case (v, (a, gs)) => vcfRow(v, a, gs) }
-      .writeTableSingleFile(options.tmpdir, options.output, header, deleteTmpFiles = true)
-=======
     val kvRDD = vds.rdd.map { case (v, a, gs) =>
       (v, (a, gs.toGenotypeStream(v, compress = false)))
     }
     kvRDD.persist(StorageLevel.MEMORY_AND_DISK)
     kvRDD
-      .repartitionAndSortWithinPartitions(new RangePartitioner[Variant, (AnnotationData, Iterable[Genotype])](vds.rdd.partitions.length, kvRDD))
-      .mapPartitions { it: Iterator[(Variant, (AnnotationData, Iterable[Genotype]))] =>
+      .repartitionAndSortWithinPartitions(new RangePartitioner[Variant, (Annotations, Iterable[Genotype])](vds.rdd.partitions.length, kvRDD))
+      .mapPartitions { it: Iterator[(Variant, (Annotations, Iterable[Genotype]))] =>
         val sb = new StringBuilder
         it.map { case (v, (va, gs)) =>
           sb.clear()
@@ -182,7 +153,6 @@
       }.writeTable(options.output, Some(header), deleteTmpFiles = true)
     kvRDD.unpersist()
 
->>>>>>> 5a3981ee
-    state
+      state
   }
 }