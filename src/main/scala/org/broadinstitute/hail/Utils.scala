--- conflicted
+++ resolved
@@ -283,7 +283,6 @@
   }
 }
 
-<<<<<<< HEAD
 class RichIntPairTraversableOnce[V](val t: TraversableOnce[(Int, V)]) extends AnyVal {
   def reduceByKeyToArray(n: Int, zero: => V)(f: (V, V) => V)(implicit vct: ClassTag[V]): Array[V] = {
     val a = Array.fill[V](n)(zero)
@@ -304,7 +303,9 @@
       }
     }
     m
-=======
+  }
+}
+
 class RichIterator[T](val it: Iterator[T]) extends AnyVal {
   def existsExactly1(p: (T) => Boolean): Boolean = {
     var n: Int = 0
@@ -315,7 +316,6 @@
           return false
       }
     n == 1
->>>>>>> c0673e8b
   }
 }
 
