--- conflicted
+++ resolved
@@ -5,13 +5,9 @@
 import org.broadinstitute.hail.Utils._
 import org.apache.spark.sql.Row
 import org.apache.spark.sql.types._
-<<<<<<< HEAD
 import org.apache.spark.util.StatCounter
-import org.broadinstitute.hail.variant.{AltAllele, Genotype, GenotypeStream, Sample, Variant}
-=======
+import org.broadinstitute.hail.variant._
 import org.broadinstitute.hail.check.{Arbitrary, Gen}
-import org.broadinstitute.hail.variant.{AltAllele, Genotype, Sample, Variant}
->>>>>>> acdd5fdb
 
 import scala.collection.mutable
 import scala.collection.mutable.ArrayBuffer
@@ -19,8 +15,6 @@
 import scala.util.parsing.input.{Position, Positional}
 import org.json4s._
 import org.json4s.native.JsonMethods._
-
-<<<<<<< HEAD
 
 case class EvalContext(st: SymbolTable,
   a: ArrayBuffer[Any],
@@ -38,10 +32,6 @@
     EvalContext(symTab, a, af)
   }
 }
-=======
-case class EvalContext(symTab: SymbolTable,
-  a: ArrayBuffer[Any])
->>>>>>> acdd5fdb
 
 trait NumericConversion[T] extends Serializable {
   def to(numeric: Any): T
@@ -175,11 +165,8 @@
     None
 
   def schema: DataType
-<<<<<<< HEAD
-=======
 
   def genValue: Gen[Annotation] = Gen.const(Annotation.empty)
->>>>>>> acdd5fdb
 }
 
 case object TEmpty extends Type {
@@ -252,13 +239,9 @@
 
   def parse(s: String): Annotation = s.toLong
 
-<<<<<<< HEAD
   def selfMakeJSON(a: Annotation): JValue = JInt(a.asInstanceOf[Long])
-=======
-  def selfMakeJSON(a: Annotation): JValue = JLong(a.asInstanceOf[Long])
 
   override def genValue: Gen[Annotation] = Gen.arbLong
->>>>>>> acdd5fdb
 }
 
 case object TFloat extends TNumeric with Parsable {
@@ -303,21 +286,14 @@
   override def genValue: Gen[Annotation] = Gen.arbString
 }
 
-<<<<<<< HEAD
-abstract class TIterable extends TypeWithSchema {
-  def elementType: Type
-}
-
-case class TAggregable(ec: EvalContext) extends Type {
+
+case class TAggregable(ec: EvalContext) extends BaseType {
   override def toString = "Aggregable"
 
   def typeCheck(a: Any): Boolean = a == null || a.isInstanceOf[Iterable[_]]
 }
 
-case class TArray(elementType: TypeWithSchema) extends TypeWithSchema {
-=======
 case class TArray(elementType: Type) extends Type {
->>>>>>> acdd5fdb
   override def toString = s"Array[$elementType]"
 
   override def pretty(sb: StringBuilder, indent: Int, printAttrs: Boolean) {
@@ -761,11 +737,7 @@
 
   def eval(ec: EvalContext): () => Any
 
-<<<<<<< HEAD
-  def typecheckThis(ec: EvalContext): Type = typecheckThis()
-=======
-  def typecheckThis(typeSymTab: SymbolTable): BaseType = typecheckThis()
->>>>>>> acdd5fdb
+  def typecheckThis(ec: EvalContext): BaseType = typecheckThis()
 
   def typecheckThis(): BaseType = throw new UnsupportedOperationException
 
@@ -777,13 +749,8 @@
   def parseError(msg: String): Nothing = ParserUtils.error(pos, msg)
 }
 
-<<<<<<< HEAD
-case class Const(posn: Position, value: Any, t: Type) extends AST(posn) {
-  def eval(ec: EvalContext): () => Any = {
-=======
 case class Const(posn: Position, value: Any, t: BaseType) extends AST(posn) {
   def eval(c: EvalContext): () => Any = {
->>>>>>> acdd5fdb
     val v = value
     () => v
   }
@@ -1065,7 +1032,7 @@
             else "."
           }")
         }
-        val t = types.head.asInstanceOf[TypeWithSchema]
+        val t = types.head.asInstanceOf[Type]
 
         val sumT = t match {
         case tint: TIntegral => TLong
@@ -1086,7 +1053,7 @@
             else "."
           }")
         }
-        val t = types(1).asInstanceOf[TypeWithSchema]
+        val t = types(1).asInstanceOf[Type]
 
         val sumT = if (t.isInstanceOf[TIntegral])
           TLong
@@ -1109,7 +1076,7 @@
         }
 
         val t = types(1) match {
-          case tws: TypeWithSchema => tws
+          case tws: Type => tws
           case _ => parseError(s"method `$method' expects a storable type as its map argument, but got `${types(1)}'")
         }
 
@@ -1128,7 +1095,7 @@
           }")
         }
         val t = types(1) match {
-          case tws: TypeWithSchema => tws
+          case tws: Type => tws
           case _ => parseError(s"method `$method' expects a standard type as its map argument, but got `${types(1)}'")
         }
 
@@ -1665,33 +1632,20 @@
       () => localA(localI)
   }
 
-<<<<<<< HEAD
-  override def typecheckThis(ec: EvalContext): Type = {
+  override def typecheckThis(ec: EvalContext): BaseType = {
     ec.st.get(symbol) match {
       case Some((_, t)) => t
       case None =>
         parseError(s"symbol `$symbol' not found")
     }
-=======
-  override def typecheckThis(typeSymTab: SymbolTable): BaseType = typeSymTab.get(symbol) match {
-    case Some((_, t)) => t
-    case None =>
-      parseError(s"symbol `$symbol' not found")
->>>>>>> acdd5fdb
   }
 }
 
 case class If(pos: Position, cond: AST, thenTree: AST, elseTree: AST)
   extends AST(pos, Array(cond, thenTree, elseTree)) {
-<<<<<<< HEAD
-  override def typecheckThis(ec: EvalContext): Type = {
+  override def typecheckThis(ec: EvalContext): BaseType = {
     thenTree.typecheck(ec)
     elseTree.typecheck(ec)
-=======
-  override def typecheckThis(typeSymTab: SymbolTable): BaseType = {
-    thenTree.typecheck(typeSymTab)
-    elseTree.typecheck(typeSymTab)
->>>>>>> acdd5fdb
     if (thenTree.`type` != elseTree.`type`)
       parseError(s"expected same-type `then' and `else' clause, got `${thenTree.`type`}' and `${elseTree.`type`}'")
     else
